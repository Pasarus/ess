<<<<<<< HEAD
# SPDX-License-Identifier: BSD-3-Clause
# Copyright (c) 2021 Scipp contributors (https://github.com/scipp)
=======
from . import _version
__version__ = _version.__version__
>>>>>>> 15c95247
<|MERGE_RESOLUTION|>--- conflicted
+++ resolved
@@ -1,7 +1,4 @@
-<<<<<<< HEAD
 # SPDX-License-Identifier: BSD-3-Clause
 # Copyright (c) 2021 Scipp contributors (https://github.com/scipp)
-=======
 from . import _version
-__version__ = _version.__version__
->>>>>>> 15c95247
+__version__ = _version.__version__